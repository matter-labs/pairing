--- conflicted
+++ resolved
@@ -1,4 +1,5 @@
 use ff::{Field, PrimeField, PrimeFieldRepr};
+use crate::rand::Rand;
 
 #[derive(PrimeField)]
 #[PrimeFieldModulus = "52435875175126190479447740508185965837690552500527637822603658699938581184513"]
@@ -6,9 +7,7 @@
 pub struct Fr(FrRepr);
 
 #[cfg(test)]
-use rand_core::SeedableRng;
-#[cfg(test)]
-use rand_xorshift::XorShiftRng;
+use rand::{SeedableRng, XorShiftRng};
 
 #[test]
 fn test_fr_repr_ordering() {
@@ -199,10 +198,7 @@
 
 #[test]
 fn test_fr_repr_sub_noborrow() {
-    let mut rng = XorShiftRng::from_seed([
-        0x59, 0x62, 0xbe, 0x5d, 0x76, 0x3d, 0x31, 0x8d, 0x17, 0xdb, 0x37, 0x32, 0x54, 0x06, 0xbc,
-        0xe5,
-    ]);
+    let mut rng = XorShiftRng::from_seed([0x5dbe6259, 0x8d313d76, 0x3237db17, 0xe5bc0654]);
 
     let mut t = FrRepr([
         0x8e62a7e85264e2c3,
@@ -226,7 +222,7 @@
     );
 
     for _ in 0..1000 {
-        let mut a = Fr::random(&mut rng).into_repr();
+        let mut a = FrRepr::rand(&mut rng);
         a.0[3] >>= 30;
         let mut b = a;
         for _ in 0..10 {
@@ -301,10 +297,7 @@
 
 #[test]
 fn test_fr_repr_add_nocarry() {
-    let mut rng = XorShiftRng::from_seed([
-        0x59, 0x62, 0xbe, 0x5d, 0x76, 0x3d, 0x31, 0x8d, 0x17, 0xdb, 0x37, 0x32, 0x54, 0x06, 0xbc,
-        0xe5,
-    ]);
+    let mut rng = XorShiftRng::from_seed([0x5dbe6259, 0x8d313d76, 0x3237db17, 0xe5bc0654]);
 
     let mut t = FrRepr([
         0xd64f669809cbc6a4,
@@ -330,9 +323,9 @@
 
     // Test for the associativity of addition.
     for _ in 0..1000 {
-        let mut a = Fr::random(&mut rng).into_repr();
-        let mut b = Fr::random(&mut rng).into_repr();
-        let mut c = Fr::random(&mut rng).into_repr();
+        let mut a = FrRepr::rand(&mut rng);
+        let mut b = FrRepr::rand(&mut rng);
+        let mut c = FrRepr::rand(&mut rng);
 
         // Unset the first few bits, so that overflow won't occur.
         a.0[3] >>= 3;
@@ -403,13 +396,10 @@
     ]))
     .is_valid());
 
-    let mut rng = XorShiftRng::from_seed([
-        0x59, 0x62, 0xbe, 0x5d, 0x76, 0x3d, 0x31, 0x8d, 0x17, 0xdb, 0x37, 0x32, 0x54, 0x06, 0xbc,
-        0xe5,
-    ]);
-
-    for _ in 0..1000 {
-        let a = Fr::random(&mut rng);
+    let mut rng = XorShiftRng::from_seed([0x5dbe6259, 0x8d313d76, 0x3237db17, 0xe5bc0654]);
+
+    for _ in 0..1000 {
+        let a = Fr::rand(&mut rng);
         assert!(a.is_valid());
     }
 }
@@ -417,7 +407,7 @@
 #[test]
 fn test_fr_add_assign() {
     {
-        // Random number
+        // rand number
         let mut tmp = Fr(FrRepr([
             0x437ce7616d580765,
             0xd42d1ccb29d1235b,
@@ -447,7 +437,7 @@
                 0x4eede1c9c89528ca
             ]))
         );
-        // Add another random number that exercises the reduction.
+        // Add another rand number that exercises the reduction.
         tmp.add_assign(&Fr(FrRepr([
             0x946f435944f7dc79,
             0xb55e7ee6533a9b9b,
@@ -472,7 +462,7 @@
         ]));
         tmp.add_assign(&Fr(FrRepr::from(1)));
         assert!(tmp.0.is_zero());
-        // Add a random number to another one such that the result is r - 1
+        // Add a rand number to another one such that the result is r - 1
         tmp = Fr(FrRepr([
             0xade5adacdccb6190,
             0xaa21ee0f27db3ccd,
@@ -501,16 +491,13 @@
 
     // Test associativity
 
-    let mut rng = XorShiftRng::from_seed([
-        0x59, 0x62, 0xbe, 0x5d, 0x76, 0x3d, 0x31, 0x8d, 0x17, 0xdb, 0x37, 0x32, 0x54, 0x06, 0xbc,
-        0xe5,
-    ]);
+    let mut rng = XorShiftRng::from_seed([0x5dbe6259, 0x8d313d76, 0x3237db17, 0xe5bc0654]);
 
     for _ in 0..1000 {
         // Generate a, b, c and ensure (a + b) + c == a + (b + c).
-        let a = Fr::random(&mut rng);
-        let b = Fr::random(&mut rng);
-        let c = Fr::random(&mut rng);
+        let a = Fr::rand(&mut rng);
+        let b = Fr::rand(&mut rng);
+        let c = Fr::rand(&mut rng);
 
         let mut tmp1 = a;
         tmp1.add_assign(&b);
@@ -598,15 +585,12 @@
         );
     }
 
-    let mut rng = XorShiftRng::from_seed([
-        0x59, 0x62, 0xbe, 0x5d, 0x76, 0x3d, 0x31, 0x8d, 0x17, 0xdb, 0x37, 0x32, 0x54, 0x06, 0xbc,
-        0xe5,
-    ]);
+    let mut rng = XorShiftRng::from_seed([0x5dbe6259, 0x8d313d76, 0x3237db17, 0xe5bc0654]);
 
     for _ in 0..1000 {
         // Ensure that (a - b) + (b - a) = 0.
-        let a = Fr::random(&mut rng);
-        let b = Fr::random(&mut rng);
+        let a = Fr::rand(&mut rng);
+        let b = Fr::rand(&mut rng);
 
         let mut tmp1 = a;
         tmp1.sub_assign(&b);
@@ -642,16 +626,13 @@
         ]))
     );
 
-    let mut rng = XorShiftRng::from_seed([
-        0x59, 0x62, 0xbe, 0x5d, 0x76, 0x3d, 0x31, 0x8d, 0x17, 0xdb, 0x37, 0x32, 0x54, 0x06, 0xbc,
-        0xe5,
-    ]);
+    let mut rng = XorShiftRng::from_seed([0x5dbe6259, 0x8d313d76, 0x3237db17, 0xe5bc0654]);
 
     for _ in 0..1000000 {
         // Ensure that (a * b) * c = a * (b * c)
-        let a = Fr::random(&mut rng);
-        let b = Fr::random(&mut rng);
-        let c = Fr::random(&mut rng);
+        let a = Fr::rand(&mut rng);
+        let b = Fr::rand(&mut rng);
+        let c = Fr::rand(&mut rng);
 
         let mut tmp1 = a;
         tmp1.mul_assign(&b);
@@ -667,10 +648,10 @@
     for _ in 0..1000000 {
         // Ensure that r * (a + b + c) = r*a + r*b + r*c
 
-        let r = Fr::random(&mut rng);
-        let mut a = Fr::random(&mut rng);
-        let mut b = Fr::random(&mut rng);
-        let mut c = Fr::random(&mut rng);
+        let r = Fr::rand(&mut rng);
+        let mut a = Fr::rand(&mut rng);
+        let mut b = Fr::rand(&mut rng);
+        let mut c = Fr::rand(&mut rng);
 
         let mut tmp1 = a;
         tmp1.add_assign(&b);
@@ -709,14 +690,11 @@
         .unwrap()
     );
 
-    let mut rng = XorShiftRng::from_seed([
-        0x59, 0x62, 0xbe, 0x5d, 0x76, 0x3d, 0x31, 0x8d, 0x17, 0xdb, 0x37, 0x32, 0x54, 0x06, 0xbc,
-        0xe5,
-    ]);
+    let mut rng = XorShiftRng::from_seed([0x5dbe6259, 0x8d313d76, 0x3237db17, 0xe5bc0654]);
 
     for _ in 0..1000000 {
         // Ensure that (a * a) = a^2
-        let a = Fr::random(&mut rng);
+        let a = Fr::rand(&mut rng);
 
         let mut tmp = a;
         tmp.square();
@@ -732,16 +710,13 @@
 fn test_fr_inverse() {
     assert!(Fr::zero().inverse().is_none());
 
-    let mut rng = XorShiftRng::from_seed([
-        0x59, 0x62, 0xbe, 0x5d, 0x76, 0x3d, 0x31, 0x8d, 0x17, 0xdb, 0x37, 0x32, 0x54, 0x06, 0xbc,
-        0xe5,
-    ]);
+    let mut rng = XorShiftRng::from_seed([0x5dbe6259, 0x8d313d76, 0x3237db17, 0xe5bc0654]);
 
     let one = Fr::one();
 
     for _ in 0..1000 {
         // Ensure that a * a^-1 = 1
-        let mut a = Fr::random(&mut rng);
+        let mut a = Fr::rand(&mut rng);
         let ainv = a.inverse().unwrap();
         a.mul_assign(&ainv);
         assert_eq!(a, one);
@@ -750,14 +725,11 @@
 
 #[test]
 fn test_fr_double() {
-    let mut rng = XorShiftRng::from_seed([
-        0x59, 0x62, 0xbe, 0x5d, 0x76, 0x3d, 0x31, 0x8d, 0x17, 0xdb, 0x37, 0x32, 0x54, 0x06, 0xbc,
-        0xe5,
-    ]);
+    let mut rng = XorShiftRng::from_seed([0x5dbe6259, 0x8d313d76, 0x3237db17, 0xe5bc0654]);
 
     for _ in 0..1000 {
         // Ensure doubling a is equivalent to adding a to itself.
-        let mut a = Fr::random(&mut rng);
+        let mut a = Fr::rand(&mut rng);
         let mut b = a;
         b.add_assign(&a);
         a.double();
@@ -774,14 +746,11 @@
         assert!(a.is_zero());
     }
 
-    let mut rng = XorShiftRng::from_seed([
-        0x59, 0x62, 0xbe, 0x5d, 0x76, 0x3d, 0x31, 0x8d, 0x17, 0xdb, 0x37, 0x32, 0x54, 0x06, 0xbc,
-        0xe5,
-    ]);
+    let mut rng = XorShiftRng::from_seed([0x5dbe6259, 0x8d313d76, 0x3237db17, 0xe5bc0654]);
 
     for _ in 0..1000 {
         // Ensure (a - (-a)) = 0.
-        let mut a = Fr::random(&mut rng);
+        let mut a = Fr::rand(&mut rng);
         let mut b = a;
         b.negate();
         a.add_assign(&b);
@@ -792,15 +761,12 @@
 
 #[test]
 fn test_fr_pow() {
-    let mut rng = XorShiftRng::from_seed([
-        0x59, 0x62, 0xbe, 0x5d, 0x76, 0x3d, 0x31, 0x8d, 0x17, 0xdb, 0x37, 0x32, 0x54, 0x06, 0xbc,
-        0xe5,
-    ]);
+    let mut rng = XorShiftRng::from_seed([0x5dbe6259, 0x8d313d76, 0x3237db17, 0xe5bc0654]);
 
     for i in 0..1000 {
         // Exponentiate by various small numbers and ensure it consists with repeated
         // multiplication.
-        let a = Fr::random(&mut rng);
+        let a = Fr::rand(&mut rng);
         let target = a.pow(&[i]);
         let mut c = Fr::one();
         for _ in 0..i {
@@ -811,7 +777,7 @@
 
     for _ in 0..1000 {
         // Exponentiating by the modulus should have no effect in a prime field.
-        let a = Fr::random(&mut rng);
+        let a = Fr::rand(&mut rng);
 
         assert_eq!(a, a.pow(Fr::char()));
     }
@@ -821,16 +787,13 @@
 fn test_fr_sqrt() {
     use ff::SqrtField;
 
-    let mut rng = XorShiftRng::from_seed([
-        0x59, 0x62, 0xbe, 0x5d, 0x76, 0x3d, 0x31, 0x8d, 0x17, 0xdb, 0x37, 0x32, 0x54, 0x06, 0xbc,
-        0xe5,
-    ]);
+    let mut rng = XorShiftRng::from_seed([0x5dbe6259, 0x8d313d76, 0x3237db17, 0xe5bc0654]);
 
     assert_eq!(Fr::zero().sqrt().unwrap(), Fr::zero());
 
     for _ in 0..1000 {
         // Ensure sqrt(a^2) = a or -a
-        let a = Fr::random(&mut rng);
+        let a = Fr::rand(&mut rng);
         let mut nega = a;
         nega.negate();
         let mut b = a;
@@ -842,8 +805,8 @@
     }
 
     for _ in 0..1000 {
-        // Ensure sqrt(a)^2 = a for random a
-        let a = Fr::random(&mut rng);
+        // Ensure sqrt(a)^2 = a for rand a
+        let a = Fr::rand(&mut rng);
 
         if let Some(mut tmp) = a.sqrt() {
             tmp.square();
@@ -894,14 +857,11 @@
     // Zero should be in the field.
     assert!(Fr::from_repr(FrRepr::from(0)).unwrap().is_zero());
 
-    let mut rng = XorShiftRng::from_seed([
-        0x59, 0x62, 0xbe, 0x5d, 0x76, 0x3d, 0x31, 0x8d, 0x17, 0xdb, 0x37, 0x32, 0x54, 0x06, 0xbc,
-        0xe5,
-    ]);
+    let mut rng = XorShiftRng::from_seed([0x5dbe6259, 0x8d313d76, 0x3237db17, 0xe5bc0654]);
 
     for _ in 0..1000 {
         // Try to turn Fr elements into representations and back again, and compare.
-        let a = Fr::random(&mut rng);
+        let a = Fr::rand(&mut rng);
         let a_repr = a.into_repr();
         let b_repr = FrRepr::from(a);
         assert_eq!(a_repr, b_repr);
@@ -1015,17 +975,13 @@
 
 #[test]
 fn fr_field_tests() {
-    crate::tests::field::random_field_tests::<Fr>();
-    crate::tests::field::random_sqrt_tests::<Fr>();
-    crate::tests::field::random_frobenius_tests::<Fr, _>(Fr::char(), 13);
+    crate::tests::field::rand_field_tests::<Fr>();
+    crate::tests::field::rand_sqrt_tests::<Fr>();
+    crate::tests::field::rand_frobenius_tests::<Fr, _>(Fr::char(), 13);
     crate::tests::field::from_str_tests::<Fr>();
 }
 
 #[test]
 fn fr_repr_tests() {
-<<<<<<< HEAD
-    crate::tests::repr::random_repr_tests::<FrRepr>();
-=======
-    crate::tests::repr::random_repr_tests::<Fr>();
->>>>>>> 583c744a
+    crate::tests::repr::rand_repr_tests::<Fr>();
 }