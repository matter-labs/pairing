# pairing "community edition"

<<<<<<< HEAD
Now published as `pairing_ce` to `crates.io` for users convenience.

Originally developed by ZCash, with extensions from us to make it a little more pleasant. 

This is a Rust crate for using pairing-friendly elliptic curves. Currently, only the [BLS12-381](https://z.cash/blog/new-snark-curve.html) and BN256 curves are implemented.
=======
`pairing` is a crate for using pairing-friendly elliptic curves.

Currently, only the [BLS12-381](https://z.cash/blog/new-snark-curve.html)
construction is implemented.

## Roadmap

`pairing` is being refactored into a generic library for working with
pairing-friendly curves. After the refactor, `pairing` will provide basic traits
for pairing-friendly elliptic curve constructions, while specific curves will be
in separate crates.
>>>>>>> 583c744a

## [Documentation](https://docs.rs/pairing/)

Bring the `pairing` crate into your project just as you normally would.

## Security Warnings

This library does not make any guarantees about constant-time operations, memory
access patterns, or resistance to side-channel attacks.

## License

Licensed under either of

 * Apache License, Version 2.0, ([LICENSE-APACHE](LICENSE-APACHE) or
   http://www.apache.org/licenses/LICENSE-2.0)
 * MIT license ([LICENSE-MIT](LICENSE-MIT) or http://opensource.org/licenses/MIT)

at your option.

### Contribution

Unless you explicitly state otherwise, any contribution intentionally
submitted for inclusion in the work by you, as defined in the Apache-2.0
license, shall be dual licensed as above, without any additional terms or
conditions.<|MERGE_RESOLUTION|>--- conflicted
+++ resolved
@@ -1,24 +1,10 @@
 # pairing "community edition"
 
-<<<<<<< HEAD
 Now published as `pairing_ce` to `crates.io` for users convenience.
 
 Originally developed by ZCash, with extensions from us to make it a little more pleasant. 
 
 This is a Rust crate for using pairing-friendly elliptic curves. Currently, only the [BLS12-381](https://z.cash/blog/new-snark-curve.html) and BN256 curves are implemented.
-=======
-`pairing` is a crate for using pairing-friendly elliptic curves.
-
-Currently, only the [BLS12-381](https://z.cash/blog/new-snark-curve.html)
-construction is implemented.
-
-## Roadmap
-
-`pairing` is being refactored into a generic library for working with
-pairing-friendly curves. After the refactor, `pairing` will provide basic traits
-for pairing-friendly elliptic curve constructions, while specific curves will be
-in separate crates.
->>>>>>> 583c744a
 
 ## [Documentation](https://docs.rs/pairing/)
 
